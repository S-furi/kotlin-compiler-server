import org.jetbrains.kotlin.gradle.plugin.KotlinPlatformType
import org.jetbrains.kotlin.gradle.targets.js.KotlinJsCompilerAttribute
import org.jetbrains.kotlin.gradle.tasks.KotlinCompile
import org.springframework.boot.gradle.tasks.bundling.BootJar

val kotlinVersion: String by System.getProperties()
val kotlinIdeVersion: String by System.getProperties()
val policy: String by System.getProperties()
val indexes: String by System.getProperties()
val indexesJs: String by System.getProperties()
val executorLogs: String by System.getProperties()

group = "com.compiler.server"
version = "$kotlinVersion-SNAPSHOT"
java.sourceCompatibility = JavaVersion.VERSION_1_8

val kotlinDependency: Configuration by configurations.creating {
    isTransitive = false
}
val kotlinJsDependency: Configuration by configurations.creating {
    isTransitive = false
    attributes {
        attribute(
            KotlinPlatformType.attribute,
            KotlinPlatformType.js
        )
        attribute(
            KotlinJsCompilerAttribute.jsCompilerAttribute,
            KotlinJsCompilerAttribute.legacy
        )
    }
}
val libJSFolder = "$kotlinVersion-js"
val libJVMFolder = kotlinVersion
val propertyFile = "application.properties"

val copyDependencies by tasks.creating(Copy::class) {
    from(kotlinDependency)
    into(libJVMFolder)
}
val copyJSDependencies by tasks.creating(Copy::class) {
    from(files(Callable { kotlinJsDependency.map { zipTree(it) } }))
    into(libJSFolder)
}

plugins {
<<<<<<< HEAD
    id("org.springframework.boot") version "2.7.3"
    id("io.spring.dependency-management") version "1.0.12.RELEASE"
=======
    id("org.springframework.boot") version "2.7.2"
    id("io.spring.dependency-management") version "1.0.13.RELEASE"
>>>>>>> 68b4fed1
    kotlin("jvm") version "1.7.20-Beta"
    kotlin("plugin.spring") version "1.7.20-Beta"
}

allprojects {
    repositories {
        mavenCentral()
        maven("https://repo.spring.io/snapshot")
        maven("https://repo.spring.io/milestone")
        maven("https://maven.pkg.jetbrains.space/kotlin/p/kotlin/kotlin-ide")
        maven("https://cache-redirector.jetbrains.com/jetbrains.bintray.com/intellij-third-party-dependencies")
        maven("https://maven.pkg.jetbrains.space/kotlin/p/kotlin/kotlin-ide-plugin-dependencies")
        maven("https://www.myget.org/F/rd-snapshots/maven/")
        maven("https://kotlin.jetbrains.space/p/kotlin/packages/maven/kotlin-ide")
    }
    afterEvaluate {
        dependencies {
            dependencies {
                implementation("com.fasterxml.jackson.module:jackson-module-kotlin:2.13.3")
                implementation("org.jetbrains.kotlin:idea:221-$kotlinIdeVersion-IJ5591.52") {
                    isTransitive = false
                }
            }
        }
    }
}

dependencies {
    kotlinDependency("junit:junit:4.12")
    kotlinDependency("org.hamcrest:hamcrest:2.2")
    kotlinDependency("com.fasterxml.jackson.core:jackson-databind:2.13.3")
    kotlinDependency("com.fasterxml.jackson.core:jackson-core:2.13.3")
    kotlinDependency("com.fasterxml.jackson.core:jackson-annotations:2.13.3")
    // Kotlin libraries
    kotlinDependency("org.jetbrains.kotlin:kotlin-stdlib-jdk8:$kotlinVersion")
    kotlinDependency("org.jetbrains.kotlin:kotlin-stdlib-jdk7:$kotlinVersion")
    kotlinDependency("org.jetbrains.kotlin:kotlin-stdlib:$kotlinVersion")
    kotlinDependency("org.jetbrains.kotlin:kotlin-test:$kotlinVersion")
    kotlinDependency("org.jetbrains.kotlinx:kotlinx-coroutines-core-jvm:1.6.4")
    kotlinJsDependency("org.jetbrains.kotlin:kotlin-stdlib-js:$kotlinVersion")

    annotationProcessor("org.springframework:spring-context-indexer")
    implementation("org.springframework.boot:spring-boot-starter-web")
    implementation("com.amazonaws.serverless:aws-serverless-java-container-springboot2:1.8.2")
    implementation("junit:junit:4.12")
    implementation("net.logstash.logback:logstash-logback-encoder:7.2")
    implementation("org.jetbrains.intellij.deps:trove4j:1.0.20200330")
    implementation("org.jetbrains.kotlin:kotlin-reflect:$kotlinVersion")
    implementation("org.jetbrains.kotlin:kotlin-stdlib:$kotlinVersion")
    implementation("org.jetbrains.kotlin:kotlin-stdlib-jdk7:$kotlinVersion")
    implementation("org.jetbrains.kotlin:kotlin-stdlib-jdk8:$kotlinVersion")
    implementation("org.jetbrains.kotlin:kotlin-test:$kotlinVersion")
    implementation("org.jetbrains.kotlin:kotlin-compiler:$kotlinVersion")
    implementation("org.jetbrains.kotlin:kotlin-script-runtime:$kotlinVersion")
    implementation("org.jetbrains.kotlin:kotlin-stdlib-js:$kotlinVersion")
    implementation("org.jetbrains.kotlin:kotlin-compiler-for-ide:$kotlinIdeVersion"){
        isTransitive = false
    }
    implementation("org.jetbrains.kotlin:common:221-$kotlinIdeVersion-IJ5591.52")
    implementation("org.jetbrains.kotlin:core:221-$kotlinIdeVersion-IJ5591.52")
    implementation(project(":executors", configuration = "default"))
    implementation(project(":common", configuration = "default"))

    testImplementation("org.springframework.boot:spring-boot-starter-test") {
        exclude(group = "org.junit.vintage", module = "junit-vintage-engine")
    }
    testImplementation("org.jetbrains.kotlinx:kotlinx-coroutines-test:1.6.4")
}

fun buildPropertyFile() {
    rootDir.resolve("src/main/resources/${propertyFile}").apply {
        println("Generate properties into $absolutePath")
        parentFile.mkdirs()
        writeText(generateProperties())
    }
}

fun generateProperties(prefix: String = "") = """
    # this file is autogenerated by build.gradle.kts
    kotlin.version=${kotlinVersion}
    policy.file=${prefix + policy}
    indexes.file=${prefix + indexes}
    indexesJs.file=${prefix + indexesJs}
    libraries.folder.jvm=${prefix + libJVMFolder}
    libraries.folder.js=${prefix + libJSFolder}
    executor.logs=${executorLogs}
    spring.mvc.pathmatch.matching-strategy=ant_path_matcher
""".trimIndent()

tasks.withType<KotlinCompile> {
    kotlinOptions {
        freeCompilerArgs = listOf("-Xjsr305=strict", "-Xskip-metadata-version-check")
        jvmTarget = "1.8"
    }
    dependsOn(copyDependencies)
    dependsOn(copyJSDependencies)
    dependsOn(":executors:jar")
    dependsOn(":indexation:run")
    buildPropertyFile()
}

tasks.withType<BootJar> {
    requiresUnpack("**/kotlin-*.jar")
    requiresUnpack("**/kotlinx-*.jar")
}

val buildLambda by tasks.creating(Zip::class) {
    val lambdaWorkDirectoryPath = "/var/task/"
    from(tasks.compileKotlin)
    from(tasks.processResources) {
        eachFile {
            if (name == propertyFile) { file.writeText(generateProperties(lambdaWorkDirectoryPath)) }
        }
    }
    from(policy)
    from(indexes)
    from(indexesJs)
    from(libJSFolder) { into(libJSFolder) }
    from(libJVMFolder) { into(libJVMFolder) }
    into("lib") {
        from(configurations.compileClasspath) { exclude("tomcat-embed-*") }
    }
}

tasks.withType<Test> {
    useJUnitPlatform()
}<|MERGE_RESOLUTION|>--- conflicted
+++ resolved
@@ -44,13 +44,8 @@
 }
 
 plugins {
-<<<<<<< HEAD
     id("org.springframework.boot") version "2.7.3"
-    id("io.spring.dependency-management") version "1.0.12.RELEASE"
-=======
-    id("org.springframework.boot") version "2.7.2"
     id("io.spring.dependency-management") version "1.0.13.RELEASE"
->>>>>>> 68b4fed1
     kotlin("jvm") version "1.7.20-Beta"
     kotlin("plugin.spring") version "1.7.20-Beta"
 }
