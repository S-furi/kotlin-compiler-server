--- conflicted
+++ resolved
@@ -45,17 +45,10 @@
 }
 
 plugins {
-<<<<<<< HEAD
-    id("org.springframework.boot") version "2.7.3"
-    id("io.spring.dependency-management") version "1.0.13.RELEASE"
+    id("org.springframework.boot") version "2.7.4"
+    id("io.spring.dependency-management") version "1.0.14.RELEASE"
     kotlin("jvm") version "1.7.20"
     kotlin("plugin.spring") version "1.7.20"
-=======
-    id("org.springframework.boot") version "2.7.4"
-    id("io.spring.dependency-management") version "1.0.14.RELEASE"
-    kotlin("jvm") version "1.7.20-RC"
-    kotlin("plugin.spring") version "1.7.20-RC"
->>>>>>> 81b67c1e
 }
 
 allprojects {
