--- conflicted
+++ resolved
@@ -1,4 +1,16 @@
 package indexation
+
+import common.model.ImportInfo
+import com.fasterxml.jackson.module.kotlin.isKotlinClass
+import com.fasterxml.jackson.module.kotlin.jacksonObjectMapper
+import java.io.File
+import java.lang.reflect.Method
+import java.lang.reflect.Modifier
+import java.net.URL
+import java.net.URLClassLoader
+import java.util.jar.JarFile
+import kotlin.reflect.KVisibility
+import kotlin.reflect.jvm.kotlinFunction
 
 /**
  * First argument is path to folder with jars
@@ -9,158 +21,5 @@
   val outputPath = args[1]
   val outputPathJs = args[2]
   createJsonWithIndexes(directory, outputPath)
-<<<<<<< HEAD
   createJsonWithIndexesJS(directory, outputPathJs)
-=======
-}
-
-private const val MODULE_INFO_NAME = "module-info"
-private const val EXECUTORS_JAR_NAME = "executors.jar"
-private const val JAR_EXTENSION = ".jar"
-private const val LIB_FOLDER_NAME = "lib"
-private const val CLASS_EXTENSION = ".class"
-private const val CLASS_ICON = "class"
-private const val METHOD_ICON = "method"
-private val OBJECT_METHODS = setOf("toString", "equals", "hashCode") // standard object methods
-
-private fun allClassesFromJavaClass(clazz: Class<*>): List<ImportInfo> =
-  clazz.classes
-    .filter { Modifier.isPublic(it.modifiers) && it.canonicalName != null && it.simpleName.isNotEmpty()}
-    .map {
-      val canonicalName = it.canonicalName
-      val simpleName = it.simpleName
-      ImportInfo(
-        importName = canonicalName,
-        shortName = simpleName,
-        fullName = simpleName,
-        returnType = simpleName,
-        icon = CLASS_ICON
-      )
-    }
-
-private fun allClassesFromKotlinClass(clazz: Class<*>): List<ImportInfo> =
-  runCatching {
-    (clazz.kotlin.nestedClasses + clazz.kotlin).filter {
-      it.visibility == KVisibility.PUBLIC &&
-      it.qualifiedName != null &&
-      it.simpleName != null
-    }.map {
-      val canonicalName = it.qualifiedName!!
-      val simpleName = it.simpleName!!
-      ImportInfo(
-        importName = canonicalName,
-        shortName = simpleName,
-        fullName = simpleName,
-        returnType = simpleName,
-        icon = CLASS_ICON)
-    }
-  }.getOrDefault(allClassesFromJavaClass(clazz))
-
-private fun initClasspath(taskRoot: String): List<URL> {
-  val cwd = File(taskRoot)
-  val classPath = mutableListOf(cwd)
-  val rootFiles =
-    cwd.listFiles { _: File?, name: String -> name.endsWith(JAR_EXTENSION) || name == LIB_FOLDER_NAME }
-      ?: error("No files found from $taskRoot directory")
-  for (file in rootFiles) {
-    if (file.name == LIB_FOLDER_NAME && file.isDirectory) {
-      val libFolderFiles =
-        file.listFiles { _: File?, name: String -> name.endsWith(JAR_EXTENSION) } ?: continue
-      for (jar in libFolderFiles) {
-        classPath.add(jar)
-      }
-    } else {
-      classPath.add(file)
-    }
-  }
-  return classPath.mapNotNull { it.toURI().toURL() }
-}
-
-private fun getVariantsForZip(classLoader: URLClassLoader, file: File): List<ImportInfo> =
-  JarFile(file).entries().toList()
-    .filter { !it.isDirectory && it.name.endsWith(CLASS_EXTENSION) }
-    .flatMap {
-      val name = it.name.removeSuffix(CLASS_EXTENSION)
-      val fullName = name.replace(File.separator, ".")
-      if (fullName.split(".").last() == MODULE_INFO_NAME) return@flatMap emptyList<ImportInfo>()
-      val clazz = runCatching { classLoader.loadClass(fullName) }.getOrNull() ?: return@flatMap emptyList<ImportInfo>()
-      val classes = if (clazz.isKotlinClass()) {
-        allClassesFromKotlinClass(clazz)
-      } else {
-        allClassesFromJavaClass(clazz)
-      }
-      val functions = allFunctionsFromClass(clazz)
-      classes + functions
-    }.distinct()
-
-private fun allFunctionsFromClass(clazz: Class<*>): List<ImportInfo> {
-  val allMethods = runCatching { clazz.methods }.getOrDefault(emptyArray()) +
-    runCatching { clazz.declaredMethods }.getOrDefault(emptyArray())
-  return allMethods.distinct()
-    .mapNotNull { importInfoFromFunction(it, clazz) }
-    .filter { it.shortName !in OBJECT_METHODS }
-}
-
-private fun importInfoFromFunction(method: Method, clazz: Class<*>): ImportInfo? {
-  val kotlinFunction = runCatching {
-    method.kotlinFunction
-  }.getOrNull()
-  return if (clazz.isKotlinClass() && kotlinFunction != null &&
-    kotlinFunction.visibility == KVisibility.PUBLIC &&
-    !kotlinFunction.isExternal
-  ) {
-    importInfoByMethodAndParent(
-      methodName = kotlinFunction.name,
-      parametersString = kotlinFunction.parameters.joinToString { "${it.name}: ${kotlinTypeToType(it.type)}" },
-      returnType = kotlinTypeToType(kotlinFunction.returnType),
-      importPrefix = clazz.`package`.name
-    )
-  } else if (clazz.isKotlinClass()) null
-  else importInfoFromJavaMethod(method, clazz)
-}
-
-private fun importInfoFromJavaMethod(method: Method, clazz: Class<*>): ImportInfo? =
-  if (Modifier.isPublic(method.modifiers) &&
-    Modifier.isStatic(method.modifiers) &&
-    !method.isSynthetic &&
-    !method.isBridge &&
-    clazz.simpleName.isNotEmpty() &&
-    method.name.isNotEmpty())
-    importInfoByMethodAndParent(
-      methodName = method.name,
-      parametersString = method.parameters.joinToString { "${it.name}: ${javaTypeToKotlin(it.type)}" },
-      returnType = javaTypeToKotlin(method.returnType),
-      importPrefix = "${clazz.`package`.name}.${clazz.simpleName}"
-    )
-  else null
-
-private fun importInfoByMethodAndParent(
-  methodName: String,
-  parametersString: String,
-  returnType: String,
-  importPrefix: String
-): ImportInfo {
-  val shortName = methodName.split("$").first()
-  val className = "$shortName($parametersString)"
-  val importName = "$importPrefix.$shortName"
-  return ImportInfo(
-    importName = importName,
-    shortName = shortName,
-    fullName = className,
-    returnType = returnType,
-    icon = METHOD_ICON
-  )
-}
-
-private fun getAllVariants(classLoader: URLClassLoader, files: List<File>): List<ImportInfo> =
-  files.filter { jarFile ->
-    jarFile.name.split(File.separator).last() != EXECUTORS_JAR_NAME
-  }.map { getVariantsForZip(classLoader, it) }.flatten()
-
-private fun createJsonWithIndexes(directoryPath: String, outputPath: String) {
-  val files = File(directoryPath).listFiles().toList()
-  val classPathUrls = initClasspath(directoryPath)
-  val classLoader = URLClassLoader.newInstance(classPathUrls.toTypedArray())
-  File(outputPath).writeText(jacksonObjectMapper().writerWithDefaultPrettyPrinter().writeValueAsString(getAllVariants(classLoader, files)))
->>>>>>> 1a6fcd36
 }